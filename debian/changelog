<<<<<<< HEAD
libneo4j-client (0.8.1-1ubuntu1) trusty; urgency=low
=======
libneo4j-client (0.8.2-1) unstable; urgency=low

  * Upstream release 0.8.2

 -- Chris Leishman <chris@leishman.org>  Mon, 22 Feb 2016 16:44:55 +0000

libneo4j-client (0.8.1-1) unstable; urgency=low
>>>>>>> c4603a8d

  * Upstream release 0.8.1

 -- Chris Leishman <chris@leishman.org>  Thu, 11 Feb 2016 02:08:41 +0000

libneo4j-client (0.8.0-1ubuntu1) trusty; urgency=low

  * Upstream release 0.8.0

 -- Chris Leishman <chris@leishman.org>  Tue, 09 Feb 2016 05:00:35 +0000

libneo4j-client (0.7.1-1ubuntu1) trusty; urgency=low

  * Initial packaging. Closes: #813443

 -- Chris Leishman <chris@leishman.org>  Tue, 02 Feb 2016 02:13:38 +0000<|MERGE_RESOLUTION|>--- conflicted
+++ resolved
@@ -1,14 +1,10 @@
-<<<<<<< HEAD
-libneo4j-client (0.8.1-1ubuntu1) trusty; urgency=low
-=======
-libneo4j-client (0.8.2-1) unstable; urgency=low
+libneo4j-client (0.8.2-1ubuntu1) trusty; urgency=low
 
   * Upstream release 0.8.2
 
  -- Chris Leishman <chris@leishman.org>  Mon, 22 Feb 2016 16:44:55 +0000
 
-libneo4j-client (0.8.1-1) unstable; urgency=low
->>>>>>> c4603a8d
+libneo4j-client (0.8.1-1ubuntu1) trusty; urgency=low
 
   * Upstream release 0.8.1
 
