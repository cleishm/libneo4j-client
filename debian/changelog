<<<<<<< HEAD
libneo4j-client (2.0.0-1) xenial; urgency=medium
=======
libneo4j-client (2.1.0-1) unstable; urgency=medium

  * New upstream release 2.1.0
    - Table output is much prettier, with cleaner boarders and _color_!
    - Values in table output are now wrapped (in neo4j-client, this can
      be disabled by unsetting the wrap option, e.g. `:set nowrap`).
    - Column widths in table output are now calculated based on
      inspecting the first 100 rows of the result (this can be adjusted
      or disabled using the inspect option, e.g. `:set inspect=0`).
    - Render the timing information returned by the server.
    - Update the profile/plan output, based on data returned from newer
      Neo4j versions.
    - Fixed an issue that would prevent prompting for updated passwords
      when reattempting auth.

 -- Chris Leishman <chris@leishman.org>  Sun, 21 May 2017 20:13:39 +0000

libneo4j-client (2.0.0-1) unstable; urgency=medium
>>>>>>> 6498fd97

  * New upstream release 2.0.0
    - Removed neo4j_session_t in favour of working only with connections
    - Replaced authentication callback mechanisms
    - Support rendering of multibyte characters in table output

 -- Chris Leishman <chris@leishman.org>  Tue, 25 Apr 2017 16:40:31 +0000

libneo4j-client (1.2.1-1) unstable; urgency=medium

  * New upstream release 1.2.1
    - Improvements to neo4j-client

 -- Chris Leishman <chris@leishman.org>  Mon, 15 Aug 2016 18:30:43 +0000

libneo4j-client (1.2.0-1) xenial; urgency=medium

  * New upstream release 1.2.0
    - Handle ^C interrupts cleanly in neo4j-client
    - Fix various compilation issues. Closes: #833900
    - Add support for multi-line client commands

 -- Chris Leishman <chris@leishman.org>  Sat, 13 Aug 2016 15:59:58 +0000

libneo4j-client (1.1.0-1) xenial; urgency=high

  * New upstream release 1.1.0.
    - Adds multiple improvements to neo4j-client
    - Fixes an important security issue where server fingerprints were
      shortened by 1 char
    - Improves error output

 -- Chris Leishman <chris@leishman.org>  Mon, 18 Jul 2016 15:40:50 +0000

libneo4j-client (1.0.0-2ubuntu1) xenial; urgency=low

  * Rename -dev package to remove the soname. Closes: #829052
  * Add support for Multi-Arch.
  * Updated debian/copyright.

 -- Chris Leishman <chris@leishman.org>  Fri, 01 Jul 2016 22:27:30 +0000

libneo4j-client (1.0.0-1ubuntu1) xenial; urgency=low

  * New upstream release 1.0.0.
  * Support for openssl 1.1.0. Closes: #828400

 -- Chris Leishman <chris@leishman.org>  Mon, 27 Jun 2016 21:38:49 +0000

libneo4j-client (0.9.2-1ubuntu1) xenial; urgency=low

  * New upstream release 0.9.2.

 -- Chris Leishman <chris@leishman.org>  Sat, 21 May 2016 13:37:40 +0000

libneo4j-client (0.9.1-1ubuntu1) xenial; urgency=low

  * Initial packaging. Closes: #813443

 -- Chris Leishman <chris@leishman.org>  Mon, 25 Apr 2016 10:49:55 +0000<|MERGE_RESOLUTION|>--- conflicted
+++ resolved
@@ -1,7 +1,4 @@
-<<<<<<< HEAD
-libneo4j-client (2.0.0-1) xenial; urgency=medium
-=======
-libneo4j-client (2.1.0-1) unstable; urgency=medium
+libneo4j-client (2.1.0-2) xenial; urgency=medium
 
   * New upstream release 2.1.0
     - Table output is much prettier, with cleaner boarders and _color_!
@@ -18,8 +15,7 @@
 
  -- Chris Leishman <chris@leishman.org>  Sun, 21 May 2017 20:13:39 +0000
 
-libneo4j-client (2.0.0-1) unstable; urgency=medium
->>>>>>> 6498fd97
+libneo4j-client (2.0.0-1) xenial; urgency=medium
 
   * New upstream release 2.0.0
     - Removed neo4j_session_t in favour of working only with connections
