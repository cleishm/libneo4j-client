<<<<<<< HEAD
libneo4j-client (0.9.1-2ubuntu1) trusty; urgency=low

  * Correct dependency from neo4j-client to libneo4j-client7

 -- Chris Leishman <chris@leishman.org>  Tue, 26 Apr 2016 13:43:01 +0000

libneo4j-client (0.9.1-1ubuntu1) trusty; urgency=low

  * Upstream release 0.9.1

 -- Chris Leishman <chris@leishman.org>  Mon, 25 Apr 2016 10:49:55 +0000

libneo4j-client (0.9.0-1ubuntu1) trusty; urgency=low

  * Upstream release 0.9.0

 -- Chris Leishman <chris@leishman.org>  Wed, 09 Mar 2016 19:39:45 +0000

libneo4j-client (0.8.2-2ubuntu1) trusty; urgency=low

  * Bump standards version

 -- Chris Leishman <chris@leishman.org>  Mon, 22 Feb 2016 17:19:27 +0000

libneo4j-client (0.8.2-1ubuntu1) trusty; urgency=low

  * Upstream release 0.8.2

 -- Chris Leishman <chris@leishman.org>  Mon, 22 Feb 2016 16:44:55 +0000

libneo4j-client (0.8.1-1ubuntu1) trusty; urgency=low

  * Upstream release 0.8.1

 -- Chris Leishman <chris@leishman.org>  Thu, 11 Feb 2016 02:08:41 +0000

libneo4j-client (0.8.0-1ubuntu1) trusty; urgency=low

  * Upstream release 0.8.0

 -- Chris Leishman <chris@leishman.org>  Tue, 09 Feb 2016 05:00:35 +0000

libneo4j-client (0.7.1-1ubuntu1) trusty; urgency=low

=======
libneo4j-client (0.9.1-1) unstable; urgency=low

>>>>>>> 531c4a2b
  * Initial packaging. Closes: #813443

 -- Chris Leishman <chris@leishman.org>  Mon, 25 Apr 2016 10:49:55 +0000<|MERGE_RESOLUTION|>--- conflicted
+++ resolved
@@ -1,52 +1,5 @@
-<<<<<<< HEAD
-libneo4j-client (0.9.1-2ubuntu1) trusty; urgency=low
+libneo4j-client (0.9.1-1ubuntu1) xenial; urgency=low
 
-  * Correct dependency from neo4j-client to libneo4j-client7
-
- -- Chris Leishman <chris@leishman.org>  Tue, 26 Apr 2016 13:43:01 +0000
-
-libneo4j-client (0.9.1-1ubuntu1) trusty; urgency=low
-
-  * Upstream release 0.9.1
-
- -- Chris Leishman <chris@leishman.org>  Mon, 25 Apr 2016 10:49:55 +0000
-
-libneo4j-client (0.9.0-1ubuntu1) trusty; urgency=low
-
-  * Upstream release 0.9.0
-
- -- Chris Leishman <chris@leishman.org>  Wed, 09 Mar 2016 19:39:45 +0000
-
-libneo4j-client (0.8.2-2ubuntu1) trusty; urgency=low
-
-  * Bump standards version
-
- -- Chris Leishman <chris@leishman.org>  Mon, 22 Feb 2016 17:19:27 +0000
-
-libneo4j-client (0.8.2-1ubuntu1) trusty; urgency=low
-
-  * Upstream release 0.8.2
-
- -- Chris Leishman <chris@leishman.org>  Mon, 22 Feb 2016 16:44:55 +0000
-
-libneo4j-client (0.8.1-1ubuntu1) trusty; urgency=low
-
-  * Upstream release 0.8.1
-
- -- Chris Leishman <chris@leishman.org>  Thu, 11 Feb 2016 02:08:41 +0000
-
-libneo4j-client (0.8.0-1ubuntu1) trusty; urgency=low
-
-  * Upstream release 0.8.0
-
- -- Chris Leishman <chris@leishman.org>  Tue, 09 Feb 2016 05:00:35 +0000
-
-libneo4j-client (0.7.1-1ubuntu1) trusty; urgency=low
-
-=======
-libneo4j-client (0.9.1-1) unstable; urgency=low
-
->>>>>>> 531c4a2b
   * Initial packaging. Closes: #813443
 
  -- Chris Leishman <chris@leishman.org>  Mon, 25 Apr 2016 10:49:55 +0000